--- conflicted
+++ resolved
@@ -223,13 +223,6 @@
                 "search_radius": 60,  # Increased further to find proper roads
                 "turn_penalty_factor": 100,  # Dramatically increased to heavily penalize sharp turns
                 "shortest": False,  # Essential to avoid shortcuts
-<<<<<<< HEAD
-                "use_highways": 0.5,  # Reduced preference for highways
-                "use_tolls": 0.5,  # Reduced toll preference
-                "ferry_cost": 500,  # Avoid ferries
-                "country_crossing_cost": 0,  # No country crossing concerns
-=======
->>>>>>> 6d318d9b
                 "max_distance": 10  # Limit max distance considered
             }
         },
